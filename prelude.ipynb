{
 "cells": [
  {
   "cell_type": "markdown",
   "metadata": {
    "id": "Osh4WeXAlsqn"
   },
   "source": [
    "# Prelude"
   ]
  },
  {
   "cell_type": "markdown",
   "metadata": {},
   "source": [
    "Contains the following:\n",
    "1. Imports and defining helper functions\n",
    "2. Scraping data from wikipedia and downloads it\n",
    "3. Building the network either from\n",
    "    - (A) Downloaded files\n",
    "    - (B) Local pickle file (created from last time A was run)\n",
    "4. Simple prelimenary data analysis of network"
   ]
  },
  {
   "cell_type": "markdown",
   "metadata": {},
   "source": [
    "## 1. Imports and defining helper functions"
   ]
  },
  {
   "cell_type": "code",
<<<<<<< HEAD
   "execution_count": 5,
=======
   "execution_count": 1,
>>>>>>> a4426efa
   "metadata": {},
   "outputs": [],
   "source": [
    "import urllib.request\n",
    "import urllib.parse  # to handle special characters in the title\n",
    "import json\n",
    "import shutil\n",
    "import re\n",
    "import os\n",
    "import networkx as nx\n",
    "import csv\n",
    "import numpy as np\n",
    "import matplotlib.pyplot as plt\n",
    "from collections import Counter\n",
    "import pickle\n",
    "\n",
    "# Set the directory to downloads\n",
    "DOWNLOADS_DIR = \"downloads\"\n",
    "TITLE_LINKS_FILE = \"title_links.json\"\n",
    "\n",
    "def getJsonResponse(title):\n",
    "  # Define the components of the query\n",
    "  baseurl = \"https://en.wikipedia.org/w/api.php?\"\n",
    "  action = \"action=query\"\n",
    "  title = f\"titles={urllib.parse.quote(title)}\"\n",
    "  content = \"prop=revisions&rvprop=content\"\n",
    "  dataformat = \"format=json\"\n",
    "  rvslots = \"rvslots=main\"\n",
    "\n",
    "  # Construct the query URL\n",
    "  query = \"{}{}&{}&{}&{}&{}\".format(baseurl, action, content, title, dataformat, rvslots)\n",
    "\n",
    "  try:\n",
    "    # Make the request to Wikipedia API\n",
    "    wikiresponse = urllib.request.urlopen(query)\n",
    "\n",
    "    # Check if the HTTP status is OK (200)\n",
    "    if wikiresponse.getcode() != 200:\n",
    "      print(f\"Error: Received non-200 HTTP status code {wikiresponse.getcode()}\")\n",
    "      return None\n",
    "\n",
    "    wikidata = wikiresponse.read()\n",
    "\n",
    "    # Parse the JSON response\n",
    "    try:\n",
    "      wikiJson = json.loads(wikidata)\n",
    "    except json.JSONDecodeError:\n",
    "      print(\"Error: Failed to decode JSON response\")\n",
    "      return None\n",
    "\n",
    "    # Get the page from the JSON response\n",
    "    page = next(iter(wikiJson['query']['pages'].values()))  # extract the single page\n",
    "\n",
    "    # Check if the page has revisions and extract the latest wikitext content\n",
    "    if 'revisions' in page and len(page['revisions']) > 0:\n",
    "      wikitext = page['revisions'][0]['slots']['main']['*']  # extract wikitext from \"main\" slot\n",
    "      return wikitext\n",
    "    else:\n",
    "      #print(f\"Error: Page '{title}' does not contain revisions.\")\n",
    "      return None\n",
    "\n",
    "  except urllib.error.URLError as e:\n",
    "    print(f\"Network error: {e.reason}\")\n",
    "    return None\n",
    "  except Exception as e:\n",
    "    print(f\"Unexpected error: {str(e)}\")\n",
    "    return None\n",
    "\n",
    "## Convert the list to link titles e.g. John McCain (fictional) => John_McCain_(fictional)\n",
    "def extract_title_link(match):\n",
    "  # Regular expression to match the content between [[ and | (the first part of the link)\n",
    "  title = re.search(r'\\[\\[([^\\|\\]]+)', match)\n",
    "  if title:\n",
    "    # Replace all whitespaces in the title with underscores\n",
    "    return title.group(1).replace(\" \", \"_\")\n",
    "  else:\n",
    "    print(\"ERROR FINDING \", match)\n",
    "    return None\n",
    "\n",
    "def findLinks(wikipage):\n",
    "  pattern = r'\\[{2}[\\w\\-\\s\\(\\)]*\\|?[\\w\\s\\-\\(\\)]*\\]{2}' ## regex for finding links e.g.: [[John McCain (fictional)|John McCain]]\n",
    "  matches = re.findall(pattern, wikipage)\n",
    "  # Convert the list to a set to keep only unique matches\n",
    "  unique_matches = set(matches)\n",
    "\n",
    "  links = [extract_title_link(unique_match) for unique_match in unique_matches]\n",
    "  return links\n",
    "\n",
    "def build_graph_from_files(path):\n",
    "    files = os.listdir(path)\n",
    "    outgoing_links = {}\n",
    "    pages = set()\n",
    "    \n",
    "    # Process each file in the directory to collect outgoing links and all pages\n",
    "    for file in files:\n",
    "        if not file.endswith(\".txt\"): \n",
    "            continue\n",
    "        \n",
    "        filepath = os.path.join(path, file)\n",
    "        with open(filepath, \"r\", encoding=\"utf-8\") as f:\n",
    "            wikipage = f.read()\n",
    "            wikipage_links = findLinks(wikipage)\n",
    "            withoutExtension = os.path.splitext(file)[0]\n",
    "            pages.add(withoutExtension)  # Add the page to the set of all pages\n",
    "            \n",
    "            for link in wikipage_links:\n",
    "                if link + \".txt\" in files:  # Only consider links that exist as files\n",
    "                    outgoing_links.setdefault(withoutExtension, []).append(link)\n",
    "                    pages.add(link)  # Add the linked page to the set of all pages\n",
    "\n",
    "    G = nx.DiGraph()\n",
    "\n",
    "    # Add all pages to the graph with the 'contentlength' attribute\n",
    "    for page in pages:\n",
    "        filename = os.path.join(path, f\"{page}.txt\")\n",
    "        with open(filename, \"r\", encoding=\"utf-8\") as f:\n",
    "            content = f.read()\n",
    "        word_count = len(content.split())\n",
    "        G.add_node(page, contentlength=word_count)\n",
    "    \n",
    "    # Add edges based on outgoing links\n",
    "    for page, links in outgoing_links.items():\n",
    "        for link in links:\n",
    "            G.add_edge(page, link)\n",
    "\n",
    "    # Remove isolated nodes\n",
    "    isolated_nodes = list(nx.isolates(G))\n",
    "    if isolated_nodes:\n",
    "        G.remove_nodes_from(isolated_nodes)\n",
    "\n",
    "    # Get the largest connected component\n",
    "    if nx.is_weakly_connected(G):\n",
    "        S = G.copy()\n",
    "    else:\n",
    "        largest_cc = max(nx.weakly_connected_components(G), key=len)\n",
    "        S = G.subgraph(largest_cc).copy()\n",
    "    \n",
    "    return S"
   ]
  },
  {
   "cell_type": "markdown",
   "metadata": {},
   "source": [
    "## 2. Scraping data\n",
    "Fetches philosopher data from their wikipedia pages and downloads the wikipedia pages as `{philosopher_name}.txt` in a `downloads/` directory.\n",
    "\n",
    ">**NOTES**\n",
    "> 1. This takes a while to run\n",
    "> 2. It deletes all previous content in `downloads`\n",
    "> 3. Downloads all pages but skips pages with *no content* or *redirects*."
   ]
  },
  {
   "cell_type": "code",
   "execution_count": 2,
   "metadata": {
    "colab": {
     "base_uri": "https://localhost:8080/"
    },
    "id": "TyQyH8oTlrun",
    "outputId": "37757d18-7b4f-4765-e628-7552f76d05fe"
   },
   "outputs": [
    {
     "name": "stdout",
     "output_type": "stream",
     "text": [
      "Downloaded 1485 pages.\n",
      "Skipped 32 pages with no content.\n",
      "Skipped 249 redirect pages.\n"
     ]
    }
   ],
   "source": [
    "wiki_links = [\"List of philosophers (A–C)\", \"List of philosophers (D–H)\", \"List of philosophers (I–Q)\", \"List of philosophers (R–Z)\"]\n",
    "title_links = []\n",
    "\n",
    "verbose = False # Debug output during loops\n",
    "invalid_links = []  # Track titles that could not be saved\n",
    "redirect_links = []  # Track titles that are redirects\n",
    "\n",
    "# Delete and recreate the downloads directory\n",
    "if os.path.exists(DOWNLOADS_DIR):\n",
    "    shutil.rmtree(DOWNLOADS_DIR)  # Delete the directory and all its contents\n",
    "os.makedirs(DOWNLOADS_DIR, exist_ok=True)  # Recreate the directory\n",
    "\n",
    "\n",
    "for wiki_link in wiki_links:\n",
    "  wiki_markup = getJsonResponse(wiki_link)\n",
    "  title_links.extend(findLinks(wiki_markup))\n",
    "\n",
    "# Remove irrelevant links if they exist\n",
    "for unwanted in [\"List_of_philosophers\", \"Philosopher\", \"Stanford_Encyclopedia_of_Philosophy\", \"Encyclopedia_of_Philosophy\", \"Routledge_Encyclopedia_of_Philosophy\", \"The_Cambridge_Dictionary_of_Philosophy\", \"The_Oxford_Companion_to_Philosophy\"]:\n",
    "    if unwanted in title_links:\n",
    "        title_links.remove(unwanted)\n",
    "\n",
    "# Writing to files (warning this takes a while)\n",
    "for title_link in title_links:\n",
    "  all_wikitext = getJsonResponse(title_link)\n",
    "  if not all_wikitext:\n",
    "    if verbose: print(f\"Skipping '{title_link}' as it has no content.\")\n",
    "    invalid_links.append(title_link)  # Track invalid pages without modifying the list directly\n",
    "    continue\n",
    "  \n",
    "  # Skip if the content starts with #REDIRECT\n",
    "  if all_wikitext.strip().startswith(\"#REDIRECT\"):\n",
    "      if verbose: print(f\"Skipping '{title_link}' as it is a redirect.\")\n",
    "      redirect_links.append(title_link)  # Track redirect pages\n",
    "      continue\n",
    "  \n",
    "  filename = os.path.join(DOWNLOADS_DIR, f\"{title_link}.txt\")\n",
    "  with open(filename, \"w\", encoding=\"utf-8\") as file:\n",
    "    file.write(all_wikitext) # save all the wikitext into one file\n",
    "\n",
    "title_links = [link for link in title_links if link not in invalid_links + redirect_links]\n",
    "print(f\"Downloaded {len(title_links)} pages.\")\n",
    "print(f\"Skipped {len(invalid_links)} pages with no content.\")\n",
    "print(f\"Skipped {len(redirect_links)} redirect pages.\")"
   ]
  },
  {
   "cell_type": "markdown",
   "metadata": {},
   "source": [
    "## 3. Building the network "
   ]
  },
  {
   "cell_type": "markdown",
   "metadata": {},
   "source": [
    "### (A) Create from scratch \n",
    "From `downloads/`directory (saves local pickle file for later)"
   ]
  },
  {
   "cell_type": "code",
   "execution_count": 3,
   "metadata": {},
   "outputs": [],
   "source": [
    "S = build_graph_from_files(DOWNLOADS_DIR)\n",
    "pickle.dump(S, open(\"graph.pkl\", \"wb\")) # Saved as local version for later use for (B)\n"
   ]
  },
  {
   "cell_type": "markdown",
   "metadata": {},
   "source": [
    "### (B) OR use local version \n",
    "From `pickle` file created last time you ran (A)"
   ]
  },
  {
   "cell_type": "code",
   "execution_count": 2,
   "metadata": {},
   "outputs": [],
   "source": [
    "# load graph:\n",
    "S = pickle.load(open(\"graph.pkl\", \"rb\"))"
   ]
  },
  {
   "cell_type": "markdown",
   "metadata": {
    "id": "cjvG2Qzn4JmN"
   },
   "source": [
    "## 4. Prelimenary data analysis"
   ]
  },
  {
   "cell_type": "code",
   "execution_count": 4,
   "metadata": {},
   "outputs": [
    {
     "name": "stdout",
     "output_type": "stream",
     "text": [
      "Number of nodes: 1366\n",
      "Number of edges: 10850\n",
      "Size of downloaded data: 48.80 MB\n"
     ]
    }
   ],
   "source": [
    "print(f\"Number of nodes: {S.number_of_nodes()}\")\n",
    "print(f\"Number of edges: {S.number_of_edges()}\")\n",
    "\n",
    "# Calculating total data size\n",
    "download_size = sum(os.path.getsize(os.path.join(DOWNLOADS_DIR, f)) for f in os.listdir(DOWNLOADS_DIR) if f.endswith(\".txt\"))\n",
    "download_size_mb = download_size / (1024 * 1024)  # Convert bytes to MB\n",
    "print(f\"Size of downloaded data: {download_size_mb:.2f} MB\")"
   ]
  }
 ],
 "metadata": {
  "colab": {
   "collapsed_sections": [
    "HcyLopX8zh4T"
   ],
   "provenance": []
  },
  "kernelspec": {
   "display_name": "course02502",
   "language": "python",
   "name": "python3"
  },
  "language_info": {
   "codemirror_mode": {
    "name": "ipython",
    "version": 3
   },
   "file_extension": ".py",
   "mimetype": "text/x-python",
   "name": "python",
   "nbconvert_exporter": "python",
   "pygments_lexer": "ipython3",
   "version": "3.11.9"
  }
 },
 "nbformat": 4,
 "nbformat_minor": 0
}<|MERGE_RESOLUTION|>--- conflicted
+++ resolved
@@ -31,11 +31,7 @@
   },
   {
    "cell_type": "code",
-<<<<<<< HEAD
-   "execution_count": 5,
-=======
    "execution_count": 1,
->>>>>>> a4426efa
    "metadata": {},
    "outputs": [],
    "source": [
