--- conflicted
+++ resolved
@@ -31,11 +31,7 @@
   },
   {
    "cell_type": "code",
-<<<<<<< HEAD
-   "execution_count": 1,
-=======
-   "execution_count": 2,
->>>>>>> eba2609e
+   "execution_count": null,
    "metadata": {},
    "outputs": [],
    "source": [
@@ -311,15 +307,7 @@
   },
   {
    "cell_type": "code",
-<<<<<<< HEAD
-<<<<<<< HEAD
-   "execution_count": 5,
-=======
-   "execution_count": 2,
->>>>>>> remotes/origin/kevin-community-partitions
-=======
-   "execution_count": 5,
->>>>>>> eba2609e
+   "execution_count": 4,
    "metadata": {},
    "outputs": [],
    "source": [
@@ -339,30 +327,16 @@
   },
   {
    "cell_type": "code",
-<<<<<<< HEAD
-<<<<<<< HEAD
-   "execution_count": 6,
-=======
-   "execution_count": 4,
->>>>>>> remotes/origin/kevin-community-partitions
-=======
-   "execution_count": 8,
->>>>>>> eba2609e
+   "execution_count": 5,
    "metadata": {},
    "outputs": [
     {
      "name": "stdout",
      "output_type": "stream",
      "text": [
-<<<<<<< HEAD
       "Number of nodes: 1366\n",
-      "Number of edges: 10850\n",
-      "Size of downloaded data: 48.80 MB\n"
-=======
-      "Number of nodes in S: 1366\n",
-      "Number of edges in S: 10864, and in S_undirected: 9026\n",
-      "Size of downloaded data: 48.60 MB\n"
->>>>>>> eba2609e
+      "Number of edges: 10855\n",
+      "Size of downloaded data: 48.56 MB\n"
      ]
     }
    ],
